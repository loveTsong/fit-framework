--- conflicted
+++ resolved
@@ -5,7 +5,7 @@
 
     <groupId>org.fitframework.waterflow</groupId>
     <artifactId>waterflow-parent</artifactId>
-    <version>3.5.0-SNAPSHOT</version>
+    <version>3.6.0-SNAPSHOT</version>
     <packaging>pom</packaging>
 
     <description>A Reactive Process Engine combining Traditional BPM Capabilities</description>
@@ -48,13 +48,8 @@
         <java.version>17</java.version>
 
         <!-- Framework version -->
-<<<<<<< HEAD
         <fit.version>3.6.0-SNAPSHOT</fit.version>
-        <waterflow.version>1.0.0-SNAPSHOT</waterflow.version>
-=======
-        <fit.version>3.5.0-SNAPSHOT</fit.version>
-        <waterflow.version>3.5.0-SNAPSHOT</waterflow.version>
->>>>>>> 7d4969f4
+        <waterflow.version>3.6.0-SNAPSHOT</waterflow.version>
 
         <!-- Maven plugin versions -->
         <maven.antrun.version>3.1.0</maven.antrun.version>
