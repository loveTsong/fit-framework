--- conflicted
+++ resolved
@@ -5,7 +5,7 @@
 
     <groupId>org.fitframework</groupId>
     <artifactId>parent</artifactId>
-    <version>3.5.0-SNAPSHOT</version>
+    <version>3.6.0-SNAPSHOT</version>
     <packaging>pom</packaging>
 
     <modules>
@@ -17,22 +17,5 @@
         <project.build.sourceEncoding>UTF-8</project.build.sourceEncoding>
         <project.reporting.outputEncoding>UTF-8</project.reporting.outputEncoding>
         <java.version>17</java.version>
-<<<<<<< HEAD
-
-        <!-- FIT version -->
-        <fit.version>3.6.0-SNAPSHOT</fit.version>
-
-        <!-- Jacoco version -->
-        <jacoco.version>0.8.10</jacoco.version>
-
-        <!-- Maven plugin versions -->
-        <maven.antrun.version>3.1.0</maven.antrun.version>
-        <maven.compiler.version>3.11.0</maven.compiler.version>
-        <maven.dependency.version>3.6.0</maven.dependency.version>
-        <maven.jar.version>3.3.0</maven.jar.version>
-        <maven.surefire.version>3.1.2</maven.surefire.version>
-        <maven.source.version>3.3.0</maven.source.version>
-=======
->>>>>>> 6d502f48
     </properties>
 </project>